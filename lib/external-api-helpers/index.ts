--- conflicted
+++ resolved
@@ -1,11 +1,8 @@
 // Main API client - using simplified version
 export { apiClient, type ApiRequestOptions, type ApiResponse } from './simplified-api-client';
-<<<<<<< HEAD
-=======
 
 // Database queries
 export { isProviderConnected } from '../db-queries';
->>>>>>> 1b751430
 
 // Rate limiting
 export { rateLimiter, type RateLimiterConfig } from './rate-limiter';
