--- conflicted
+++ resolved
@@ -91,26 +91,14 @@
       ? CacheKeyBuilder.build({
           provider,
           operation,
-<<<<<<< HEAD
-          query: options.query || {},
-          key: options.cache.key
-=======
           ...options.query,
           customKey: options.cache.key
->>>>>>> 1b751430
         })
       : null;
     
     if (cacheKey) {
-<<<<<<< HEAD
-      const cached = cacheManager.getCache(provider).get(cacheKey) as ApiResponse<T> | null;
-      if (cached) {
-        // TODO: Add cache hit logging
-        // apiLogger.logCacheHit(provider, operation, cacheKey);
-=======
       const cached = cacheManager.getCache(provider).get(cacheKey) as ApiResponse<T> | undefined;
       if (cached) {
->>>>>>> 1b751430
         return { ...cached, cached: true };
       }
     }
@@ -320,14 +308,7 @@
     
     return withRetry(
       requestWithCircuitBreaker,
-<<<<<<< HEAD
-      providerRetryConfigs[provider],
-      (attempt, error, delayMs) => {
-        console.log(`[API Retry] ${provider}:${operation} - Attempt ${attempt} after ${delayMs}ms delay`, error);
-      }
-=======
       providerRetryConfigs[provider]
->>>>>>> 1b751430
     );
   }
   
