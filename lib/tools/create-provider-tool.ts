import { z } from "zod";
import * as Sentry from "@sentry/nextjs";
import { registerTool, type ToolContext } from "./register-tool";
import { getProviderConfig, hasSystemApiKey, type ProviderConfig } from "@/lib/providers/config";
import { auth } from "@/lib/auth";
<<<<<<< HEAD
import { createLogger } from "@/lib/logger";

// Helper function to check if a provider is connected via OAuth
async function isProviderConnected(userId: string, providerId: string) {
  const logger = createLogger({ 
    component: 'provider.auth',
    provider: providerId,
    userId 
  });
  
  try {
    const accounts = await auth.api.listUserAccounts({
      query: {
        userId,
      }
    });
    
    logger.debug(logger.fmt`Checking ${providerId} connection for user ${userId}`, {
      totalAccounts: accounts?.length || 0,
      providers: accounts?.map(acc => acc.provider),
    });
    
    // Filter for the specific provider
    const account = accounts?.filter(acc => acc.provider === providerId);
    
    if (account && account.length > 0) {
      const acc = account[0];
      logger.info(logger.fmt`Found ${providerId} connection with account ${acc.accountId}`, {
        accountId: acc.accountId,
      });
=======
import { getAccountByUserIdAndProvider } from "@/lib/db-queries";

// Helper function to check if a provider is connected via OAuth
async function isProviderConnected(userId: string, providerId: string, db: any) {
  try {
    const account = await getAccountByUserIdAndProvider(db, userId, providerId);
    
    if (account && account.accessToken) {
>>>>>>> f4770fbe
      return {
        connected: true,
        accountId: account.id,
      };
    }
    
<<<<<<< HEAD
    logger.debug(logger.fmt`No ${providerId} connection found for user ${userId}`);
=======
>>>>>>> f4770fbe
    return { connected: false };
  } catch (error) {
    logger.error(logger.fmt`Failed to check ${providerId} connection for user ${userId}`, {
      error: error instanceof Error ? error.message : String(error),
      provider: providerId,
      userId,
    });
    return { connected: false };
  }
}

export type AuthMethod = 'oauth' | 'system' | 'auto';

export interface ProviderToolConfig<TArgs = any> {
  name: string;
  description: string;
  provider: string;
  authMethod?: AuthMethod;
  requiresUserAuth?: boolean;
  schema: Record<string, z.ZodType>;
  handler: (args: TArgs, context: ProviderToolContext) => Promise<any>;
}

export interface ProviderToolContext extends ToolContext {
  accountId?: string;
  provider: string;
  authMethod: 'oauth' | 'system';
}

interface AuthRequiredResponse {
  content: Array<{
    type: string;
    text: string;
  }>;
  isError?: boolean;
}

/**
 * Creates a provider-specific tool with automatic authentication handling
 */
export function createProviderTool<TArgs = any>(
  server: any,
  config: ProviderToolConfig<TArgs>
) {
  const authMethod = config.authMethod || 'auto';
  const requiresUserAuth = config.requiresUserAuth ?? (authMethod === 'oauth');
  
  const wrappedHandler = async (args: TArgs, context: ToolContext) => {
    try {
        const providerConfig = getProviderConfig(config.provider);
        
        if (!providerConfig) {
          throw new Error(`Unknown provider: ${config.provider}`);
        }
        
        let connectionStatus: { connected: boolean; accountId?: string; authMethod?: 'oauth' | 'system' } = { connected: false };
        let actualAuthMethod: 'oauth' | 'system' | undefined;
        
        // Determine which auth method to use
        if (authMethod === 'oauth' || authMethod === 'auto') {
          // Check OAuth connection
          const oauthStatus = await isProviderConnected(context.session.userId, config.provider, context.db);
          if (oauthStatus.connected) {
            connectionStatus = { ...oauthStatus, authMethod: 'oauth' };
            actualAuthMethod = 'oauth';
          }
        }
        
        if (!actualAuthMethod && (authMethod === 'system' || authMethod === 'auto')) {
          // Check system API key
          if (hasSystemApiKey(config.provider)) {
            connectionStatus = { connected: true, authMethod: 'system' };
            actualAuthMethod = 'system';
          }
        }
        
        // Handle authentication failure
        if (!connectionStatus.connected || !actualAuthMethod) {
          const errorMessage = generateAuthErrorMessage(
            config.provider,
            authMethod,
            providerConfig
          );
          
          const connectionsUrl = `${context.auth.options.baseURL}/connections`;
          
          return {
            content: [{
              type: "text",
              text: JSON.stringify({
                error: true,
                authenticated: false,
                message: errorMessage,
                connectionsUrl: authMethod !== 'system' ? connectionsUrl : undefined,
                provider: config.provider,
                authMethod: authMethod
              }, null, 2)
            }],
            isError: true
          } satisfies AuthRequiredResponse;
        }
        
        // Create enhanced context with provider info
        const providerContext: ProviderToolContext = {
          ...context,
          accountId: connectionStatus.accountId,
          provider: config.provider,
          authMethod: actualAuthMethod
        };
        
        try {
          // Log provider tool execution
          const providerLogger = createLogger({
            component: 'mcp.provider',
            provider: config.provider,
            tool: config.name,
            authMethod: actualAuthMethod,
            userId: context.session?.userId,
          });
          
          providerLogger.info(providerLogger.fmt`Executing provider tool: ${config.provider}/${config.name}`);
          
          // Call the actual tool handler
          const result = await config.handler(args, providerContext);
          return result;
        } catch (error: any) {
          // Handle token expiration errors consistently (OAuth only)
          if (actualAuthMethod === 'oauth' && 
              (error?.code === 'UNAUTHORIZED' || error?.code === 'TOKEN_EXPIRED' || 
               error?.response?.status === 401 || error?.status === 401)) {
            const connectionsUrl = `${context.auth.options.baseURL}/connections`;
            return {
              content: [{
                type: "text",
                text: JSON.stringify({
                  error: true,
                  authenticated: false,
                  message: `${capitalizeProvider(config.provider)} token expired. Please reconnect your ${capitalizeProvider(config.provider)} account on the connections page.`,
                  connectionsUrl: connectionsUrl,
                  provider: config.provider
                }, null, 2)
              }],
              isError: true
            } satisfies AuthRequiredResponse;
          }
          
          // Re-throw other errors to be handled by registerTool's error handler
          throw error;
        }
      } catch (outerError) {
        // Log unexpected errors but still throw them
        console.error("Error in createProviderTool:", outerError);
        throw outerError;
      }
  };
  
  // Register the tool with wrapped handler
  registerTool(
    server,
    config.name,
    config.description,
    config.schema,
    wrappedHandler
  );
}

function capitalizeProvider(provider: string): string {
  const providerNames: Record<string, string> = {
    hubspot: "HubSpot",
    pandadoc: "PandaDoc",
    microsoft: "Microsoft",
    anthropic: "Anthropic",
    sendgrid: "SendGrid",
    slack: "Slack",
    xero: "Xero",
  };
  return providerNames[provider.toLowerCase()] || provider;
}

function generateAuthErrorMessage(
  provider: string,
  authMethod: AuthMethod,
  providerConfig: ProviderConfig
): string {
  const providerName = capitalizeProvider(provider);
  
  if (authMethod === 'oauth') {
    return `${providerName} account not connected. Please visit the connections page to link your ${providerName} account.`;
  } else if (authMethod === 'system') {
    return `System API key for ${providerName} not configured. Please contact your administrator.`;
  } else {
    // Auto mode - provide more detailed message
    const hasOAuth = providerConfig.authMethods.oauth;
    const hasSystemKey = providerConfig.authMethods.systemApiKey;
    
    if (hasOAuth && !hasSystemKey) {
      return `${providerName} account not connected. Please visit the connections page to link your ${providerName} account.`;
    } else if (!hasOAuth && hasSystemKey) {
      return `System API key for ${providerName} not configured. Please contact your administrator.`;
    } else {
      return `${providerName} authentication not available. You can either connect your account on the connections page or contact your administrator to configure a system API key.`;
    }
  }
}<|MERGE_RESOLUTION|>--- conflicted
+++ resolved
@@ -3,11 +3,11 @@
 import { registerTool, type ToolContext } from "./register-tool";
 import { getProviderConfig, hasSystemApiKey, type ProviderConfig } from "@/lib/providers/config";
 import { auth } from "@/lib/auth";
-<<<<<<< HEAD
 import { createLogger } from "@/lib/logger";
+import { getAccountByUserIdAndProvider } from "@/lib/db-queries";
 
 // Helper function to check if a provider is connected via OAuth
-async function isProviderConnected(userId: string, providerId: string) {
+async function isProviderConnected(userId: string, providerId: string, db: any) {
   const logger = createLogger({ 
     component: 'provider.auth',
     provider: providerId,
@@ -15,45 +15,24 @@
   });
   
   try {
-    const accounts = await auth.api.listUserAccounts({
-      query: {
-        userId,
-      }
+    const account = await getAccountByUserIdAndProvider(db, userId, providerId);
+    
+    logger.debug(logger.fmt`Checking ${providerId} connection for user ${userId}`, {
+      hasAccount: !!account,
+      hasAccessToken: !!(account && account.accessToken),
     });
     
-    logger.debug(logger.fmt`Checking ${providerId} connection for user ${userId}`, {
-      totalAccounts: accounts?.length || 0,
-      providers: accounts?.map(acc => acc.provider),
-    });
-    
-    // Filter for the specific provider
-    const account = accounts?.filter(acc => acc.provider === providerId);
-    
-    if (account && account.length > 0) {
-      const acc = account[0];
-      logger.info(logger.fmt`Found ${providerId} connection with account ${acc.accountId}`, {
-        accountId: acc.accountId,
+    if (account && account.accessToken) {
+      logger.info(logger.fmt`Found ${providerId} connection with account ${account.id}`, {
+        accountId: account.id,
       });
-=======
-import { getAccountByUserIdAndProvider } from "@/lib/db-queries";
-
-// Helper function to check if a provider is connected via OAuth
-async function isProviderConnected(userId: string, providerId: string, db: any) {
-  try {
-    const account = await getAccountByUserIdAndProvider(db, userId, providerId);
-    
-    if (account && account.accessToken) {
->>>>>>> f4770fbe
       return {
         connected: true,
         accountId: account.id,
       };
     }
     
-<<<<<<< HEAD
     logger.debug(logger.fmt`No ${providerId} connection found for user ${userId}`);
-=======
->>>>>>> f4770fbe
     return { connected: false };
   } catch (error) {
     logger.error(logger.fmt`Failed to check ${providerId} connection for user ${userId}`, {
@@ -83,30 +62,74 @@
   authMethod: 'oauth' | 'system';
 }
 
+// Type for auth required response
 interface AuthRequiredResponse {
   content: Array<{
-    type: string;
+    type: 'text';
     text: string;
   }>;
-  isError?: boolean;
-}
-
-/**
- * Creates a provider-specific tool with automatic authentication handling
- */
+  isError: true;
+}
+
+function capitalizeProvider(provider: string): string {
+  // Special cases for provider names
+  const specialCases: Record<string, string> = {
+    'hubspot': 'HubSpot',
+    'pandadoc': 'PandaDoc',
+    'xero': 'Xero',
+    'sendgrid': 'SendGrid',
+    'anthropic': 'Anthropic',
+  };
+  
+  return specialCases[provider.toLowerCase()] || 
+    provider.charAt(0).toUpperCase() + provider.slice(1).toLowerCase();
+}
+
+function generateAuthErrorMessage(
+  provider: string, 
+  authMethod: AuthMethod, 
+  providerConfig: ProviderConfig | null
+): string {
+  const providerName = capitalizeProvider(provider);
+  
+  if (authMethod === 'system') {
+    return `${providerName} system API key not configured. Please contact your administrator to configure the system API key.`;
+  }
+  
+  if (authMethod === 'oauth') {
+    return `${providerName} authentication required. Please connect your ${providerName} account on the connections page.`;
+  }
+  
+  // For 'auto' mode, provide both options
+  const hasSystemSupport = providerConfig?.authMethods?.includes('system');
+  if (hasSystemSupport) {
+    return `${providerName} authentication not available. You can either connect your account on the connections page or contact your administrator to configure a system API key.`;
+  }
+  
+  return `${providerName} authentication required. Please connect your ${providerName} account on the connections page.`;
+}
+
 export function createProviderTool<TArgs = any>(
   server: any,
   config: ProviderToolConfig<TArgs>
 ) {
+  // Default auth method to 'auto' if not specified
   const authMethod = config.authMethod || 'auto';
-  const requiresUserAuth = config.requiresUserAuth ?? (authMethod === 'oauth');
-  
+  
+  // Create the wrapped handler
   const wrappedHandler = async (args: TArgs, context: ToolContext) => {
-    try {
+      try {
+        // Get provider configuration to check supported auth methods
         const providerConfig = getProviderConfig(config.provider);
         
-        if (!providerConfig) {
-          throw new Error(`Unknown provider: ${config.provider}`);
+        // Skip auth check if requiresUserAuth is false
+        if (config.requiresUserAuth === false) {
+          const providerContext: ProviderToolContext = {
+            ...context,
+            provider: config.provider,
+            authMethod: 'system', // Default to system for no-user-auth tools
+          };
+          return await config.handler(args, providerContext);
         }
         
         let connectionStatus: { connected: boolean; accountId?: string; authMethod?: 'oauth' | 'system' } = { connected: false };
@@ -218,43 +241,4 @@
     config.schema,
     wrappedHandler
   );
-}
-
-function capitalizeProvider(provider: string): string {
-  const providerNames: Record<string, string> = {
-    hubspot: "HubSpot",
-    pandadoc: "PandaDoc",
-    microsoft: "Microsoft",
-    anthropic: "Anthropic",
-    sendgrid: "SendGrid",
-    slack: "Slack",
-    xero: "Xero",
-  };
-  return providerNames[provider.toLowerCase()] || provider;
-}
-
-function generateAuthErrorMessage(
-  provider: string,
-  authMethod: AuthMethod,
-  providerConfig: ProviderConfig
-): string {
-  const providerName = capitalizeProvider(provider);
-  
-  if (authMethod === 'oauth') {
-    return `${providerName} account not connected. Please visit the connections page to link your ${providerName} account.`;
-  } else if (authMethod === 'system') {
-    return `System API key for ${providerName} not configured. Please contact your administrator.`;
-  } else {
-    // Auto mode - provide more detailed message
-    const hasOAuth = providerConfig.authMethods.oauth;
-    const hasSystemKey = providerConfig.authMethods.systemApiKey;
-    
-    if (hasOAuth && !hasSystemKey) {
-      return `${providerName} account not connected. Please visit the connections page to link your ${providerName} account.`;
-    } else if (!hasOAuth && hasSystemKey) {
-      return `System API key for ${providerName} not configured. Please contact your administrator.`;
-    } else {
-      return `${providerName} authentication not available. You can either connect your account on the connections page or contact your administrator to configure a system API key.`;
-    }
-  }
 }